"""
Data processing pipeline for SeeSense Dashboard
"""
import pandas as pd
import numpy as np
from pathlib import Path
from typing import Dict, List, Optional, Tuple, Any
import logging
import pickle
import hashlib
from datetime import datetime, timedelta
import streamlit as st

from app.utils.config import config
from app.utils.validators import validate_csv_file, clean_dataframe, get_data_summary

logger = logging.getLogger(__name__)


class DataProcessor:
    """Main data processing class for the dashboard"""
    
    def __init__(self):
        """Initialize the data processor"""
        self.raw_data_path = config.get_data_path("raw")
        self.processed_data_path = config.get_data_path("processed")
        self.cache_ttl = config.cache_ttl
        
        # Ensure directories exist
        self.raw_data_path.mkdir(parents=True, exist_ok=True)
        self.processed_data_path.mkdir(parents=True, exist_ok=True)
        
        # Dataset configurations
        self.datasets = {
            'routes': config.get('data.files.routes', 'routes.csv'),
            'braking_hotspots': config.get('data.files.braking_hotspots', 'braking_hotspots.csv'),
            'swerving_hotspots': config.get('data.files.swerving_hotspots', 'swerving_hotspots.csv'),
            'time_series': config.get('data.files.time_series', 'time_series.csv')
        }
        
        self._data_cache = {}
        self._cache_timestamps = {}
    
"""
Data processing pipeline for SeeSense Dashboard - Production Version
Handles only real CSV data, no synthetic data generation
"""
import pandas as pd
import numpy as np
from pathlib import Path
from typing import Dict, List, Optional, Tuple, Any
import logging
from datetime import datetime, timedelta
import streamlit as st

from ..utils.config import config
from ..utils.validators import validate_csv_file, clean_dataframe, get_data_summary

logger = logging.getLogger(__name__)


class DataProcessor:
    """Production data processing class - real CSV data only"""
    
    def __init__(self):
        """Initialize the data processor"""
        self.raw_data_path = config.get_data_path("raw")
        self.processed_data_path = config.get_data_path("processed")
        self.cache_ttl = config.cache_ttl
        
        # Ensure directories exist
        self.raw_data_path.mkdir(parents=True, exist_ok=True)
        self.processed_data_path.mkdir(parents=True, exist_ok=True)
        
        # Dataset configurations
        self.datasets = {
            'routes': config.get('data.files.routes', 'routes.csv'),
            'braking_hotspots': config.get('data.files.braking_hotspots', 'braking_hotspots.csv'),
            'swerving_hotspots': config.get('data.files.swerving_hotspots', 'swerving_hotspots.csv'),
            'time_series': config.get('data.files.time_series', 'time_series.csv')
        }
        
        self._data_cache = {}
        self._cache_timestamps = {}
    
    @st.cache_data
    def load_dataset(_self, dataset_name: str, force_reload: bool = False) -> Tuple[Optional[pd.DataFrame], Dict[str, Any]]:
        """
        Load and process a dataset from CSV file
        
        Args:
            dataset_name: Name of the dataset to load
            force_reload: Force reload from CSV even if cached
            
        Returns:
            Tuple of (DataFrame or None, metadata)
        """
        if dataset_name not in _self.datasets:
            raise ValueError(f"Unknown dataset: {dataset_name}")
        
        # Check cache first (if not forcing reload)
        if not force_reload and _self._is_cache_valid(dataset_name):
            logger.info(f"Loading {dataset_name} from cache")
            return _self._data_cache[dataset_name]
        
        # Load from CSV
        csv_file = _self.raw_data_path / _self.datasets[dataset_name]
        
        if not csv_file.exists():
            logger.error(f"CSV file not found: {csv_file}")
            metadata = {
                'dataset_name': dataset_name,
                'source_file': str(csv_file),
                'load_timestamp': datetime.now(),
                'validation_errors': [f"File not found: {csv_file}"],
                'validation_warnings': [],
                'data_summary': {},
                'processing_info': {},
                'status': 'file_not_found'
            }
            return None, metadata
        
        # Validate and load CSV
        is_valid, df, errors, warnings = validate_csv_file(csv_file, dataset_name)
        
        if not is_valid:
            logger.error(f"Validation failed for {dataset_name}: {errors}")
            metadata = {
                'dataset_name': dataset_name,
                'source_file': str(csv_file),
                'load_timestamp': datetime.now(),
                'validation_errors': errors,
                'validation_warnings': warnings,
                'data_summary': {},
                'processing_info': {},
                'status': 'validation_failed'
            }
            return None, metadata
        
        if warnings:
            logger.warning(f"Validation warnings for {dataset_name}: {warnings}")
        
        # Clean and process data
        df_cleaned = clean_dataframe(df, dataset_name)
        
        if df_cleaned.empty:
            logger.warning(f"No valid data remaining after cleaning for {dataset_name}")
            metadata = {
                'dataset_name': dataset_name,
                'source_file': str(csv_file),
                'load_timestamp': datetime.now(),
                'validation_errors': [],
                'validation_warnings': warnings + ["No valid data after cleaning"],
                'data_summary': {},
                'processing_info': {},
                'status': 'empty_after_cleaning'
            }
            return None, metadata
        
        df_processed = _self._process_dataset(df_cleaned, dataset_name)
        
        # Generate metadata
        metadata = {
            'dataset_name': dataset_name,
            'source_file': str(csv_file),
            'load_timestamp': datetime.now(),
            'validation_errors': errors,
            'validation_warnings': warnings,
            'data_summary': get_data_summary(df_processed),
            'processing_info': _self._get_processing_info(df_processed, dataset_name),
            'status': 'success'
        }
        
        # Cache the results
        _self._data_cache[dataset_name] = (df_processed, metadata)
        _self._cache_timestamps[dataset_name] = datetime.now()
        
        logger.info(f"Successfully loaded {dataset_name}: {len(df_processed)} rows")
        return df_processed, metadata
    
    def load_all_datasets(self, force_reload: bool = False) -> Dict[str, Tuple[Optional[pd.DataFrame], Dict[str, Any]]]:
        """
        Load all available datasets
        
        Args:
            force_reload: Force reload all data from CSV
            
        Returns:
            Dictionary mapping dataset names to (DataFrame or None, metadata) tuples
        """
        all_data = {}
        
        for dataset_name in self.datasets.keys():
            try:
                all_data[dataset_name] = self.load_dataset(dataset_name, force_reload)
            except Exception as e:
                logger.error(f"Failed to load {dataset_name}: {str(e)}")
                metadata = {
                    'dataset_name': dataset_name,
                    'source_file': str(self.raw_data_path / self.datasets[dataset_name]),
                    'load_timestamp': datetime.now(),
                    'validation_errors': [f"Unexpected error: {str(e)}"],
                    'validation_warnings': [],
                    'data_summary': {},
                    'processing_info': {},
                    'status': 'error'
                }
                all_data[dataset_name] = (None, metadata)
        
        return all_data
    
    def get_data_status(self) -> Dict[str, Any]:
        """
        Get status of all datasets
        
        Returns:
            Dictionary containing status information
        """
        status = {
            'datasets': {},
            'total_datasets': len(self.datasets),
            'available_datasets': 0,
            'loaded_datasets': len(self._data_cache),
            'last_update': max(self._cache_timestamps.values()) if self._cache_timestamps else None
        }
        
        available_count = 0
        
        for dataset_name, filename in self.datasets.items():
            csv_path = self.raw_data_path / filename
            file_exists = csv_path.exists()
            
            if file_exists:
                available_count += 1
            
            dataset_status = {
                'filename': filename,
                'file_exists': file_exists,
                'file_size_mb': csv_path.stat().st_size / (1024 * 1024) if file_exists else 0,
                'last_modified': datetime.fromtimestamp(csv_path.stat().st_mtime) if file_exists else None,
                'loaded': dataset_name in self._data_cache,
                'cache_valid': self._is_cache_valid(dataset_name)
            }
            
            if dataset_name in self._data_cache:
                df, metadata = self._data_cache[dataset_name]
                if df is not None:
                    dataset_status.update({
                        'row_count': metadata['data_summary']['row_count'],
                        'column_count': metadata['data_summary']['column_count'],
                        'load_timestamp': metadata['load_timestamp'],
                        'status': metadata['status']
                    })
                else:
                    dataset_status.update({
                        'row_count': 0,
                        'column_count': 0,
                        'load_timestamp': metadata['load_timestamp'],
                        'status': metadata['status']
                    })
            
            status['datasets'][dataset_name] = dataset_status
        
        status['available_datasets'] = available_count
        return status
    
    def get_available_datasets(self) -> List[str]:
        """
        Get list of datasets that have CSV files available
        
        Returns:
            List of dataset names with available CSV files
        """
        available = []
        for dataset_name, filename in self.datasets.items():
            csv_path = self.raw_data_path / filename
            if csv_path.exists():
                available.append(dataset_name)
        return available
    
    def check_data_requirements(self) -> Dict[str, Any]:
        """
        Check which data files are missing and provide guidance
        
        Returns:
            Dictionary with missing files and setup instructions
        """
        missing_files = []
        available_files = []
        
        for dataset_name, filename in self.datasets.items():
            csv_path = self.raw_data_path / filename
            if csv_path.exists():
                available_files.append({
                    'dataset': dataset_name,
                    'filename': filename,
                    'size_mb': csv_path.stat().st_size / (1024 * 1024),
                    'modified': datetime.fromtimestamp(csv_path.stat().st_mtime)
                })
            else:
                missing_files.append({
                    'dataset': dataset_name,
                    'filename': filename,
                    'path': str(csv_path)
                })
        
        return {
            'data_directory': str(self.raw_data_path),
            'missing_files': missing_files,
            'available_files': available_files,
            'setup_complete': len(missing_files) == 0,
            'setup_instructions': self._get_setup_instructions(missing_files)
        }
    
    def _get_setup_instructions(self, missing_files: List[Dict]) -> List[str]:
        """Generate setup instructions for missing files"""
        if not missing_files:
            return ["✅ All required data files are present!"]
        
        instructions = [
            "📁 To set up your dashboard data:",
            f"1. Navigate to the data directory: {self.raw_data_path}",
            "2. Place your CSV files with the following names:"
        ]
        
        for file_info in missing_files:
            instructions.append(f"   • {file_info['filename']} (for {file_info['dataset']} data)")
        
        instructions.extend([
            "",
            "3. Ensure your CSV files match the expected schema (see data_schema.yaml)",
            "4. Refresh the dashboard to load your data",
            "",
            "💡 The dashboard will validate your data and show any issues that need to be resolved."
        ])
        
        return instructions
    
    def _is_cache_valid(self, dataset_name: str) -> bool:
        """Check if cached data is still valid"""
        if dataset_name not in self._cache_timestamps:
            return False
        
        cache_age = datetime.now() - self._cache_timestamps[dataset_name]
        return cache_age.total_seconds() < self.cache_ttl
    
    def _process_dataset(self, df: pd.DataFrame, dataset_name: str) -> pd.DataFrame:
        """
        Apply dataset-specific processing
        
        Args:
            df: DataFrame to process
            dataset_name: Name of the dataset
            
        Returns:
            Processed DataFrame
        """
        df_processed = df.copy()
        
        if dataset_name == 'routes':
            df_processed = self._process_routes_data(df_processed)
        elif dataset_name == 'braking_hotspots':
            df_processed = self._process_braking_data(df_processed)
        elif dataset_name == 'swerving_hotspots':
            df_processed = self._process_swerving_data(df_processed)
        elif dataset_name == 'time_series':
            df_processed = self._process_time_series_data(df_processed)
        
        return df_processed
    
    def _process_routes_data(self, df: pd.DataFrame) -> pd.DataFrame:
        """Process routes dataset"""
        # Calculate distance if not present
        if 'distance_km' not in df.columns:
            df['distance_km'] = self._calculate_distance(
                df['start_lat'], df['start_lon'], df['end_lat'], df['end_lon']
            )
        
        # Calculate derived metrics
        df['cyclists_per_day'] = df['distinct_cyclists'] / df['days_active']
        df['popularity_score'] = (df['popularity_rating'] * df['distinct_cyclists'] / 100).round(2)
        
        # Categorize routes by length
        df['route_length_category'] = pd.cut(
            df['distance_km'], 
            bins=[0, 2, 5, 10, float('inf')],
            labels=['Short (<2km)', 'Medium (2-5km)', 'Long (5-10km)', 'Very Long (>10km)']
        )
        
        return df
    
    def _process_braking_data(self, df: pd.DataFrame) -> pd.DataFrame:
        """Process braking hotspots dataset"""
        # Calculate severity score if not present
        if 'severity_score' not in df.columns:
            df['severity_score'] = (
                df['intensity'] * 0.4 + 
                (df['incidents_count'] / df['incidents_count'].max() * 10) * 0.3 +
                (df['avg_deceleration'] / df['avg_deceleration'].max() * 10) * 0.3
            ).round(2)
        
        # Add time-based features
        if 'date_recorded' in df.columns:
            df['day_of_week'] = pd.to_datetime(df['date_recorded']).dt.day_name()
            df['month'] = pd.to_datetime(df['date_recorded']).dt.month
            df['days_since_recorded'] = (datetime.now() - pd.to_datetime(df['date_recorded'])).dt.days
        
        # Risk categorization
        df['risk_level'] = pd.cut(
            df['severity_score'],
            bins=[0, 3, 6, 8, 10],
            labels=['Low', 'Medium', 'High', 'Critical']
        )
        
        return df
    
    def _process_swerving_data(self, df: pd.DataFrame) -> pd.DataFrame:
        """Process swerving hotspots dataset"""
        # Calculate severity score if not present
        if 'severity_score' not in df.columns:
            df['severity_score'] = (
                df['intensity'] * 0.5 + 
                (df['incidents_count'] / df['incidents_count'].max() * 10) * 0.3 +
                (df['avg_lateral_movement'] / df['avg_lateral_movement'].max() * 10) * 0.2
            ).round(2)
        
        # Add time-based features
        if 'date_recorded' in df.columns:
            df['day_of_week'] = pd.to_datetime(df['date_recorded']).dt.day_name()
            df['month'] = pd.to_datetime(df['date_recorded']).dt.month
            df['days_since_recorded'] = (datetime.now() - pd.to_datetime(df['date_recorded'])).dt.days
        
        # Categorize by cause if not present
        if 'cause_category' not in df.columns:
            df['cause_category'] = df['road_type'].map({
                'Junction': 'Traffic_Control',
                'Crossing': 'Pedestrian_Interaction',
                'Roundabout': 'Traffic_Control',
                'Straight': 'Surface_Issue'
            }).fillna('Unknown')
        
        # Risk categorization
        df['risk_level'] = pd.cut(
            df['severity_score'],
            bins=[0, 3, 6, 8, 10],
            labels=['Low', 'Medium', 'High', 'Critical']
        )
        
        return df
    
    def _process_time_series_data(self, df: pd.DataFrame) -> pd.DataFrame:
        """Process time series dataset"""
        # Ensure date column is datetime
        df['date'] = pd.to_datetime(df['date'])
        
        # Sort by date
        df = df.sort_values('date').reset_index(drop=True)
        
        # Add time-based features
        df['day_of_week'] = df['date'].dt.day_name()
        df['month'] = df['date'].dt.month
        df['quarter'] = df['date'].dt.quarter
        df['is_weekend'] = df['date'].dt.weekday >= 5
        
        # Calculate rolling averages
        df['incidents_7day_avg'] = df['incidents'].rolling(window=7, min_periods=1).mean()
        df['incidents_30day_avg'] = df['incidents'].rolling(window=30, min_periods=1).mean()
        
        # Calculate safety metrics
        df['safety_score'] = 10 - (df['incidents'] / df['total_rides'] * 100).clip(0, 10)
        df['incident_rate'] = (df['incidents'] / df['total_rides'] * 1000).round(2)  # per 1000 rides
        
        # Weather impact indicators
        if 'precipitation_mm' in df.columns:
            df['rainy_day'] = df['precipitation_mm'] > 1
        if 'temperature' in df.columns:
            df['temp_category'] = pd.cut(
                df['temperature'],
                bins=[-float('inf'), 5, 15, 25, float('inf')],
                labels=['Cold', 'Cool', 'Mild', 'Warm']
            )
        
        return df
    
    def _calculate_distance(self, lat1: pd.Series, lon1: pd.Series, 
                          lat2: pd.Series, lon2: pd.Series) -> pd.Series:
        """Calculate haversine distance between coordinates"""
        R = 6371  # Earth's radius in kilometers
        
        lat1_rad = np.radians(lat1)
        lon1_rad = np.radians(lon1)
        lat2_rad = np.radians(lat2)
        lon2_rad = np.radians(lon2)
        
        dlat = lat2_rad - lat1_rad
        dlon = lon2_rad - lon1_rad
        
        a = np.sin(dlat/2)**2 + np.cos(lat1_rad) * np.cos(lat2_rad) * np.sin(dlon/2)**2
        c = 2 * np.arctan2(np.sqrt(a), np.sqrt(1-a))
        
        return R * c
    
    def _get_processing_info(self, df: pd.DataFrame, dataset_name: str) -> Dict[str, Any]:
        """Get processing information for the dataset"""
        info = {
            'processed_columns': list(df.columns),
            'derived_features': [],
            'processing_timestamp': datetime.now()
        }
        
        # Track derived features by dataset
        if dataset_name == 'routes':
            derived_features = ['distance_km', 'cyclists_per_day', 'popularity_score', 'route_length_category']
        elif dataset_name in ['braking_hotspots', 'swerving_hotspots']:
            derived_features = ['severity_score', 'day_of_week', 'month', 'days_since_recorded', 'risk_level']
        elif dataset_name == 'time_series':
            derived_features = ['day_of_week', 'month', 'quarter', 'is_weekend', 
                              'incidents_7day_avg', 'incidents_30day_avg', 'safety_score', 'incident_rate']
        else:
            derived_features = []
        
        info['derived_features'] = [col for col in derived_features if col in df.columns]
        return info


# Global data processor instance
<<<<<<< HEAD
data_processor = DataProcessor()from app.utils.config import config
from app.utils.validators import validate_csv_file, clean_dataframe, get_data_summary
=======
data_processor = DataProcessor()(self, missing_files: List[Dict]) -> List[str]:
        """Generate setup instructions for missing files"""
        if not missing_files:
            return ["✅ All required data files are present!"]
        
        instructions = [
            "📁 To set up your dashboard data:",
            f"1. Navigate to the data directory: {self.raw_data_path}",
            "2. Place your CSV files with the following names:"
        ]
        
        for file_info in missing_files:
            instructions.append(f"   • {file_info['filename']} (for {file_info['dataset']} data)")
        
        instructions.extend([
            "",
            "3. Ensure your CSV files match the expected schema (see data_schema.yaml)",
            "4. Refresh the dashboard to load your data",
            "",
            "💡 The dashboard will validate your data and show any issues that need to be resolved."
        ])
        
        return instructions
    
    def _is_cache_valid(self, dataset_name: str) -> bool:
        """Check if cached data is still valid"""
        if dataset_name not in self._cache_timestamps:
            return False
        
        cache_age = datetime.now() - self._cache_timestamps[dataset_name]
        return cache_age.total_seconds() < self.cache_ttl
    
    def _process_dataset(self, df: pd.DataFrame, dataset_name: str) -> pd.DataFrame:
        """
        Apply dataset-specific processing
        
        Args:
            df: DataFrame to process
            dataset_name: Name of the dataset
            
        Returns:
            Processed DataFrame
        """
        df_processed = df.copy()
        
        if dataset_name == 'routes':
            df_processed = self._process_routes_data(df_processed)
        elif dataset_name == 'braking_hotspots':
            df_processed = self._process_braking_data(df_processed)
        elif dataset_name == 'swerving_hotspots':
            df_processed = self._process_swerving_data(df_processed)
        elif dataset_name == 'time_series':
            df_processed = self._process_time_series_data(df_processed)
        
        return df_processed
    
    def _process_routes_data(self, df: pd.DataFrame) -> pd.DataFrame:
        """Process routes dataset"""
        # Calculate distance if not present
        if 'distance_km' not in df.columns:
            df['distance_km'] = self._calculate_distance(
                df['start_lat'], df['start_lon'], df['end_lat'], df['end_lon']
            )
        
        # Calculate derived metrics
        df['cyclists_per_day'] = df['distinct_cyclists'] / df['days_active']
        df['popularity_score'] = (df['popularity_rating'] * df['distinct_cyclists'] / 100).round(2)
        
        # Categorize routes by length
        df['route_length_category'] = pd.cut(
            df['distance_km'], 
            bins=[0, 2, 5, 10, float('inf')],
            labels=['Short (<2km)', 'Medium (2-5km)', 'Long (5-10km)', 'Very Long (>10km)']
        )
        
        return df
    
    def _process_braking_data(self, df: pd.DataFrame) -> pd.DataFrame:
        """Process braking hotspots dataset"""
        # Calculate severity score if not present
        if 'severity_score' not in df.columns:
            df['severity_score'] = (
                df['intensity'] * 0.4 + 
                (df['incidents_count'] / df['incidents_count'].max() * 10) * 0.3 +
                (df['avg_deceleration'] / df['avg_deceleration'].max() * 10) * 0.3
            ).round(2)
        
        # Add time-based features
        if 'date_recorded' in df.columns:
            df['day_of_week'] = pd.to_datetime(df['date_recorded']).dt.day_name()
            df['month'] = pd.to_datetime(df['date_recorded']).dt.month
            df['days_since_recorded'] = (datetime.now() - pd.to_datetime(df['date_recorded'])).dt.days
        
        # Risk categorization
        df['risk_level'] = pd.cut(
            df['severity_score'],
            bins=[0, 3, 6, 8, 10],
            labels=['Low', 'Medium', 'High', 'Critical']
        )
        
        return df
    
    def _process_swerving_data(self, df: pd.DataFrame) -> pd.DataFrame:
        """Process swerving hotspots dataset"""
        # Calculate severity score if not present
        if 'severity_score' not in df.columns:
            df['severity_score'] = (
                df['intensity'] * 0.5 + 
                (df['incidents_count'] / df['incidents_count'].max() * 10) * 0.3 +
                (df['avg_lateral_movement'] / df['avg_lateral_movement'].max() * 10) * 0.2
            ).round(2)
        
        # Add time-based features
        if 'date_recorded' in df.columns:
            df['day_of_week'] = pd.to_datetime(df['date_recorded']).dt.day_name()
            df['month'] = pd.to_datetime(df['date_recorded']).dt.month
            df['days_since_recorded'] = (datetime.now() - pd.to_datetime(df['date_recorded'])).dt.days
        
        # Categorize by cause if not present
        if 'cause_category' not in df.columns:
            df['cause_category'] = df['road_type'].map({
                'Junction': 'Traffic_Control',
                'Crossing': 'Pedestrian_Interaction',
                'Roundabout': 'Traffic_Control',
                'Straight': 'Surface_Issue'
            }).fillna('Unknown')
        
        # Risk categorization
        df['risk_level'] = pd.cut(
            df['severity_score'],
            bins=[0, 3, 6, 8, 10],
            labels=['Low', 'Medium', 'High', 'Critical']
        )
        
        return df
    
    def _process_time_series_data(self, df: pd.DataFrame) -> pd.DataFrame:
        """Process time series dataset"""
        # Ensure date column is datetime
        df['date'] = pd.to_datetime(df['date'])
        
        # Sort by date
        df = df.sort_values('date').reset_index(drop=True)
        
        # Add time-based features
        df['day_of_week'] = df['date'].dt.day_name()
        df['month'] = df['date'].dt.month
        df['quarter'] = df['date'].dt.quarter
        df['is_weekend'] = df['date'].dt.weekday >= 5
        
        # Calculate rolling averages
        df['incidents_7day_avg'] = df['incidents'].rolling(window=7, min_periods=1).mean()
        df['incidents_30day_avg'] = df['incidents'].rolling(window=30, min_periods=1).mean()
        
        # Calculate safety metrics
        df['safety_score'] = 10 - (df['incidents'] / df['total_rides'] * 100).clip(0, 10)
        df['incident_rate'] = (df['incidents'] / df['total_rides'] * 1000).round(2)  # per 1000 rides
        
        # Weather impact indicators
        if 'precipitation_mm' in df.columns:
            df['rainy_day'] = df['precipitation_mm'] > 1
        if 'temperature' in df.columns:
            df['temp_category'] = pd.cut(
                df['temperature'],
                bins=[-float('inf'), 5, 15, 25, float('inf')],
                labels=['Cold', 'Cool', 'Mild', 'Warm']
            )
        
        return df
    
    def _calculate_distance(self, lat1: pd.Series, lon1: pd.Series, 
                          lat2: pd.Series, lon2: pd.Series) -> pd.Series:
        """Calculate haversine distance between coordinates"""
        R = 6371  # Earth's radius in kilometers
        
        lat1_rad = np.radians(lat1)
        lon1_rad = np.radians(lon1)
        lat2_rad = np.radians(lat2)
        lon2_rad = np.radians(lon2)
        
        dlat = lat2_rad - lat1_rad
        dlon = lon2_rad - lon1_rad
        
        a = np.sin(dlat/2)**2 + np.cos(lat1_rad) * np.cos(lat2_rad) * np.sin(dlon/2)**2
        c = 2 * np.arctan2(np.sqrt(a), np.sqrt(1-a))
        
        return R * c
    
    def _get_processing_info(self, df: pd.DataFrame, dataset_name: str) -> Dict[str, Any]:
        """Get processing information for the dataset"""
        info = {
            'processed_columns': list(df.columns),
            'derived_features': [],
            'processing_timestamp': datetime.now()
        }
        
        # Track derived features by dataset
        if dataset_name == 'routes':
            derived_features = ['distance_km', 'cyclists_per_day', 'popularity_score', 'route_length_category']
        elif dataset_name in ['braking_hotspots', 'swerving_hotspots']:
            derived_features = ['severity_score', 'day_of_week', 'month', 'days_since_recorded', 'risk_level']
        elif dataset_name == 'time_series':
            derived_features = ['day_of_week', 'month', 'quarter', 'is_weekend', 
                              'incidents_7day_avg', 'incidents_30day_avg', 'safety_score', 'incident_rate']
        else:
            derived_features = []
        
        info['derived_features'] = [col for col in derived_features if col in df.columns]
        return info


# Global data processor instance
data_processor = DataProcessor()
    
    def get_data_status(self) -> Dict[str, Any]:
        """
        Get status of all datasets
        
        Returns:
            Dictionary containing status information
        """
        status = {
            'datasets': {},
            'total_datasets': len(self.datasets),
            'loaded_datasets': len(self._data_cache),
            'last_update': max(self._cache_timestamps.values()) if self._cache_timestamps else None
        }
        
        for dataset_name, filename in self.datasets.items():
            csv_path = self.raw_data_path / filename
            dataset_status = {
                'filename': filename,
                'file_exists': csv_path.exists(),
                'file_size_mb': csv_path.stat().st_size / (1024 * 1024) if csv_path.exists() else 0,
                'last_modified': datetime.fromtimestamp(csv_path.stat().st_mtime) if csv_path.exists() else None,
                'loaded': dataset_name in self._data_cache,
                'cache_valid': self._is_cache_valid(dataset_name)
            }
            
            if dataset_name in self._data_cache:
                _, metadata = self._data_cache[dataset_name]
                dataset_status.update({
                    'row_count': metadata['data_summary']['row_count'],
                    'column_count': metadata['data_summary']['column_count'],
                    'load_timestamp': metadata['load_timestamp']
                })
            
            status['datasets'][dataset_name] = dataset_status
        
        return status
    
    def _is_cache_valid(self, dataset_name: str) -> bool:
        """Check if cached data is still valid"""
        if dataset_name not in self._cache_timestamps:
            return False
        
        cache_age = datetime.now() - self._cache_timestamps[dataset_name]
        return cache_age.total_seconds() < self.cache_ttl
    
    def _process_dataset(self, df: pd.DataFrame, dataset_name: str) -> pd.DataFrame:
        """
        Apply dataset-specific processing
        
        Args:
            df: DataFrame to process
            dataset_name: Name of the dataset
            
        Returns:
            Processed DataFrame
        """
        df_processed = df.copy()
        
        if dataset_name == 'routes':
            df_processed = self._process_routes_data(df_processed)
        elif dataset_name == 'braking_hotspots':
            df_processed = self._process_braking_data(df_processed)
        elif dataset_name == 'swerving_hotspots':
            df_processed = self._process_swerving_data(df_processed)
        elif dataset_name == 'time_series':
            df_processed = self._process_time_series_data(df_processed)
        
        return df_processed
    
    def _process_routes_data(self, df: pd.DataFrame) -> pd.DataFrame:
        """Process routes dataset"""
        # Calculate distance if not present
        if 'distance_km' not in df.columns:
            df['distance_km'] = self._calculate_distance(
                df['start_lat'], df['start_lon'], df['end_lat'], df['end_lon']
            )
        
        # Calculate derived metrics
        df['cyclists_per_day'] = df['distinct_cyclists'] / df['days_active']
        df['popularity_score'] = (df['popularity_rating'] * df['distinct_cyclists'] / 100).round(2)
        
        # Categorize routes by length
        df['route_length_category'] = pd.cut(
            df['distance_km'], 
            bins=[0, 2, 5, 10, float('inf')],
            labels=['Short (<2km)', 'Medium (2-5km)', 'Long (5-10km)', 'Very Long (>10km)']
        )
        
        return df
    
    def _process_braking_data(self, df: pd.DataFrame) -> pd.DataFrame:
        """Process braking hotspots dataset"""
        # Calculate severity score if not present
        if 'severity_score' not in df.columns:
            df['severity_score'] = (
                df['intensity'] * 0.4 + 
                (df['incidents_count'] / df['incidents_count'].max() * 10) * 0.3 +
                (df['avg_deceleration'] / df['avg_deceleration'].max() * 10) * 0.3
            ).round(2)
        
        # Add time-based features
        if 'date_recorded' in df.columns:
            df['day_of_week'] = pd.to_datetime(df['date_recorded']).dt.day_name()
            df['month'] = pd.to_datetime(df['date_recorded']).dt.month
            df['days_since_recorded'] = (datetime.now() - pd.to_datetime(df['date_recorded'])).dt.days
        
        # Risk categorization
        df['risk_level'] = pd.cut(
            df['severity_score'],
            bins=[0, 3, 6, 8, 10],
            labels=['Low', 'Medium', 'High', 'Critical']
        )
        
        return df
    
    def _process_swerving_data(self, df: pd.DataFrame) -> pd.DataFrame:
        """Process swerving hotspots dataset"""
        # Calculate severity score if not present
        if 'severity_score' not in df.columns:
            df['severity_score'] = (
                df['intensity'] * 0.5 + 
                (df['incidents_count'] / df['incidents_count'].max() * 10) * 0.3 +
                (df['avg_lateral_movement'] / df['avg_lateral_movement'].max() * 10) * 0.2
            ).round(2)
        
        # Add time-based features
        if 'date_recorded' in df.columns:
            df['day_of_week'] = pd.to_datetime(df['date_recorded']).dt.day_name()
            df['month'] = pd.to_datetime(df['date_recorded']).dt.month
            df['days_since_recorded'] = (datetime.now() - pd.to_datetime(df['date_recorded'])).dt.days
        
        # Categorize by cause if not present
        if 'cause_category' not in df.columns:
            df['cause_category'] = df['road_type'].map({
                'Junction': 'Traffic_Control',
                'Crossing': 'Pedestrian_Interaction',
                'Roundabout': 'Traffic_Control',
                'Straight': 'Surface_Issue'
            }).fillna('Unknown')
        
        # Risk categorization
        df['risk_level'] = pd.cut(
            df['severity_score'],
            bins=[0, 3, 6, 8, 10],
            labels=['Low', 'Medium', 'High', 'Critical']
        )
        
        return df
    
    def _process_time_series_data(self, df: pd.DataFrame) -> pd.DataFrame:
        """Process time series dataset"""
        # Ensure date column is datetime
        df['date'] = pd.to_datetime(df['date'])
        
        # Sort by date
        df = df.sort_values('date').reset_index(drop=True)
        
        # Add time-based features
        df['day_of_week'] = df['date'].dt.day_name()
        df['month'] = df['date'].dt.month
        df['quarter'] = df['date'].dt.quarter
        df['is_weekend'] = df['date'].dt.weekday >= 5
        
        # Calculate rolling averages
        df['incidents_7day_avg'] = df['incidents'].rolling(window=7, min_periods=1).mean()
        df['incidents_30day_avg'] = df['incidents'].rolling(window=30, min_periods=1).mean()
        
        # Calculate safety metrics
        df['safety_score'] = 10 - (df['incidents'] / df['total_rides'] * 100).clip(0, 10)
        df['incident_rate'] = (df['incidents'] / df['total_rides'] * 1000).round(2)  # per 1000 rides
        
        # Weather impact indicators
        if 'precipitation_mm' in df.columns:
            df['rainy_day'] = df['precipitation_mm'] > 1
        if 'temperature' in df.columns:
            df['temp_category'] = pd.cut(
                df['temperature'],
                bins=[-float('inf'), 5, 15, 25, float('inf')],
                labels=['Cold', 'Cool', 'Mild', 'Warm']
            )
        
        return df
    
    def _calculate_distance(self, lat1: pd.Series, lon1: pd.Series, 
                          lat2: pd.Series, lon2: pd.Series) -> pd.Series:
        """Calculate haversine distance between coordinates"""
        R = 6371  # Earth's radius in kilometers
        
        lat1_rad = np.radians(lat1)
        lon1_rad = np.radians(lon1)
        lat2_rad = np.radians(lat2)
        lon2_rad = np.radians(lon2)
        
        dlat = lat2_rad - lat1_rad
        dlon = lon2_rad - lon1_rad
        
        a = np.sin(dlat/2)**2 + np.cos(lat1_rad) * np.cos(lat2_rad) * np.sin(dlon/2)**2
        c = 2 * np.arctan2(np.sqrt(a), np.sqrt(1-a))
        
        return R * c
    
    def _get_processing_info(self, df: pd.DataFrame, dataset_name: str) -> Dict[str, Any]:
        """Get processing information for the dataset"""
        info = {
            'processed_columns': list(df.columns),
            'derived_features': [],
            'processing_timestamp': datetime.now()
        }
        
        # Track derived features by dataset
        if dataset_name == 'routes':
            derived_features = ['distance_km', 'cyclists_per_day', 'popularity_score', 'route_length_category']
        elif dataset_name in ['braking_hotspots', 'swerving_hotspots']:
            derived_features = ['severity_score', 'day_of_week', 'month', 'days_since_recorded', 'risk_level']
        elif dataset_name == 'time_series':
            derived_features = ['day_of_week', 'month', 'quarter', 'is_weekend', 
                              'incidents_7day_avg', 'incidents_30day_avg', 'safety_score', 'incident_rate']
        else:
            derived_features = []
        
        info['derived_features'] = [col for col in derived_features if col in df.columns]
        return info
    
ential(2, n_days).clip(0, 50),
            'temperature': np.random.normal(15, 8, n_days)
        })


# Global data processor instance
data_processor = DataProcessor()
>>>>>>> e782875b
<|MERGE_RESOLUTION|>--- conflicted
+++ resolved
@@ -524,10 +524,6 @@
 
 
 # Global data processor instance
-<<<<<<< HEAD
-data_processor = DataProcessor()from app.utils.config import config
-from app.utils.validators import validate_csv_file, clean_dataframe, get_data_summary
-=======
 data_processor = DataProcessor()(self, missing_files: List[Dict]) -> List[str]:
         """Generate setup instructions for missing files"""
         if not missing_files:
@@ -740,236 +736,5 @@
 
 
 # Global data processor instance
-data_processor = DataProcessor()
-    
-    def get_data_status(self) -> Dict[str, Any]:
-        """
-        Get status of all datasets
-        
-        Returns:
-            Dictionary containing status information
-        """
-        status = {
-            'datasets': {},
-            'total_datasets': len(self.datasets),
-            'loaded_datasets': len(self._data_cache),
-            'last_update': max(self._cache_timestamps.values()) if self._cache_timestamps else None
-        }
-        
-        for dataset_name, filename in self.datasets.items():
-            csv_path = self.raw_data_path / filename
-            dataset_status = {
-                'filename': filename,
-                'file_exists': csv_path.exists(),
-                'file_size_mb': csv_path.stat().st_size / (1024 * 1024) if csv_path.exists() else 0,
-                'last_modified': datetime.fromtimestamp(csv_path.stat().st_mtime) if csv_path.exists() else None,
-                'loaded': dataset_name in self._data_cache,
-                'cache_valid': self._is_cache_valid(dataset_name)
-            }
-            
-            if dataset_name in self._data_cache:
-                _, metadata = self._data_cache[dataset_name]
-                dataset_status.update({
-                    'row_count': metadata['data_summary']['row_count'],
-                    'column_count': metadata['data_summary']['column_count'],
-                    'load_timestamp': metadata['load_timestamp']
-                })
-            
-            status['datasets'][dataset_name] = dataset_status
-        
-        return status
-    
-    def _is_cache_valid(self, dataset_name: str) -> bool:
-        """Check if cached data is still valid"""
-        if dataset_name not in self._cache_timestamps:
-            return False
-        
-        cache_age = datetime.now() - self._cache_timestamps[dataset_name]
-        return cache_age.total_seconds() < self.cache_ttl
-    
-    def _process_dataset(self, df: pd.DataFrame, dataset_name: str) -> pd.DataFrame:
-        """
-        Apply dataset-specific processing
-        
-        Args:
-            df: DataFrame to process
-            dataset_name: Name of the dataset
-            
-        Returns:
-            Processed DataFrame
-        """
-        df_processed = df.copy()
-        
-        if dataset_name == 'routes':
-            df_processed = self._process_routes_data(df_processed)
-        elif dataset_name == 'braking_hotspots':
-            df_processed = self._process_braking_data(df_processed)
-        elif dataset_name == 'swerving_hotspots':
-            df_processed = self._process_swerving_data(df_processed)
-        elif dataset_name == 'time_series':
-            df_processed = self._process_time_series_data(df_processed)
-        
-        return df_processed
-    
-    def _process_routes_data(self, df: pd.DataFrame) -> pd.DataFrame:
-        """Process routes dataset"""
-        # Calculate distance if not present
-        if 'distance_km' not in df.columns:
-            df['distance_km'] = self._calculate_distance(
-                df['start_lat'], df['start_lon'], df['end_lat'], df['end_lon']
-            )
-        
-        # Calculate derived metrics
-        df['cyclists_per_day'] = df['distinct_cyclists'] / df['days_active']
-        df['popularity_score'] = (df['popularity_rating'] * df['distinct_cyclists'] / 100).round(2)
-        
-        # Categorize routes by length
-        df['route_length_category'] = pd.cut(
-            df['distance_km'], 
-            bins=[0, 2, 5, 10, float('inf')],
-            labels=['Short (<2km)', 'Medium (2-5km)', 'Long (5-10km)', 'Very Long (>10km)']
-        )
-        
-        return df
-    
-    def _process_braking_data(self, df: pd.DataFrame) -> pd.DataFrame:
-        """Process braking hotspots dataset"""
-        # Calculate severity score if not present
-        if 'severity_score' not in df.columns:
-            df['severity_score'] = (
-                df['intensity'] * 0.4 + 
-                (df['incidents_count'] / df['incidents_count'].max() * 10) * 0.3 +
-                (df['avg_deceleration'] / df['avg_deceleration'].max() * 10) * 0.3
-            ).round(2)
-        
-        # Add time-based features
-        if 'date_recorded' in df.columns:
-            df['day_of_week'] = pd.to_datetime(df['date_recorded']).dt.day_name()
-            df['month'] = pd.to_datetime(df['date_recorded']).dt.month
-            df['days_since_recorded'] = (datetime.now() - pd.to_datetime(df['date_recorded'])).dt.days
-        
-        # Risk categorization
-        df['risk_level'] = pd.cut(
-            df['severity_score'],
-            bins=[0, 3, 6, 8, 10],
-            labels=['Low', 'Medium', 'High', 'Critical']
-        )
-        
-        return df
-    
-    def _process_swerving_data(self, df: pd.DataFrame) -> pd.DataFrame:
-        """Process swerving hotspots dataset"""
-        # Calculate severity score if not present
-        if 'severity_score' not in df.columns:
-            df['severity_score'] = (
-                df['intensity'] * 0.5 + 
-                (df['incidents_count'] / df['incidents_count'].max() * 10) * 0.3 +
-                (df['avg_lateral_movement'] / df['avg_lateral_movement'].max() * 10) * 0.2
-            ).round(2)
-        
-        # Add time-based features
-        if 'date_recorded' in df.columns:
-            df['day_of_week'] = pd.to_datetime(df['date_recorded']).dt.day_name()
-            df['month'] = pd.to_datetime(df['date_recorded']).dt.month
-            df['days_since_recorded'] = (datetime.now() - pd.to_datetime(df['date_recorded'])).dt.days
-        
-        # Categorize by cause if not present
-        if 'cause_category' not in df.columns:
-            df['cause_category'] = df['road_type'].map({
-                'Junction': 'Traffic_Control',
-                'Crossing': 'Pedestrian_Interaction',
-                'Roundabout': 'Traffic_Control',
-                'Straight': 'Surface_Issue'
-            }).fillna('Unknown')
-        
-        # Risk categorization
-        df['risk_level'] = pd.cut(
-            df['severity_score'],
-            bins=[0, 3, 6, 8, 10],
-            labels=['Low', 'Medium', 'High', 'Critical']
-        )
-        
-        return df
-    
-    def _process_time_series_data(self, df: pd.DataFrame) -> pd.DataFrame:
-        """Process time series dataset"""
-        # Ensure date column is datetime
-        df['date'] = pd.to_datetime(df['date'])
-        
-        # Sort by date
-        df = df.sort_values('date').reset_index(drop=True)
-        
-        # Add time-based features
-        df['day_of_week'] = df['date'].dt.day_name()
-        df['month'] = df['date'].dt.month
-        df['quarter'] = df['date'].dt.quarter
-        df['is_weekend'] = df['date'].dt.weekday >= 5
-        
-        # Calculate rolling averages
-        df['incidents_7day_avg'] = df['incidents'].rolling(window=7, min_periods=1).mean()
-        df['incidents_30day_avg'] = df['incidents'].rolling(window=30, min_periods=1).mean()
-        
-        # Calculate safety metrics
-        df['safety_score'] = 10 - (df['incidents'] / df['total_rides'] * 100).clip(0, 10)
-        df['incident_rate'] = (df['incidents'] / df['total_rides'] * 1000).round(2)  # per 1000 rides
-        
-        # Weather impact indicators
-        if 'precipitation_mm' in df.columns:
-            df['rainy_day'] = df['precipitation_mm'] > 1
-        if 'temperature' in df.columns:
-            df['temp_category'] = pd.cut(
-                df['temperature'],
-                bins=[-float('inf'), 5, 15, 25, float('inf')],
-                labels=['Cold', 'Cool', 'Mild', 'Warm']
-            )
-        
-        return df
-    
-    def _calculate_distance(self, lat1: pd.Series, lon1: pd.Series, 
-                          lat2: pd.Series, lon2: pd.Series) -> pd.Series:
-        """Calculate haversine distance between coordinates"""
-        R = 6371  # Earth's radius in kilometers
-        
-        lat1_rad = np.radians(lat1)
-        lon1_rad = np.radians(lon1)
-        lat2_rad = np.radians(lat2)
-        lon2_rad = np.radians(lon2)
-        
-        dlat = lat2_rad - lat1_rad
-        dlon = lon2_rad - lon1_rad
-        
-        a = np.sin(dlat/2)**2 + np.cos(lat1_rad) * np.cos(lat2_rad) * np.sin(dlon/2)**2
-        c = 2 * np.arctan2(np.sqrt(a), np.sqrt(1-a))
-        
-        return R * c
-    
-    def _get_processing_info(self, df: pd.DataFrame, dataset_name: str) -> Dict[str, Any]:
-        """Get processing information for the dataset"""
-        info = {
-            'processed_columns': list(df.columns),
-            'derived_features': [],
-            'processing_timestamp': datetime.now()
-        }
-        
-        # Track derived features by dataset
-        if dataset_name == 'routes':
-            derived_features = ['distance_km', 'cyclists_per_day', 'popularity_score', 'route_length_category']
-        elif dataset_name in ['braking_hotspots', 'swerving_hotspots']:
-            derived_features = ['severity_score', 'day_of_week', 'month', 'days_since_recorded', 'risk_level']
-        elif dataset_name == 'time_series':
-            derived_features = ['day_of_week', 'month', 'quarter', 'is_weekend', 
-                              'incidents_7day_avg', 'incidents_30day_avg', 'safety_score', 'incident_rate']
-        else:
-            derived_features = []
-        
-        info['derived_features'] = [col for col in derived_features if col in df.columns]
-        return info
-    
-ential(2, n_days).clip(0, 50),
-            'temperature': np.random.normal(15, 8, n_days)
-        })
-
-
-# Global data processor instance
-data_processor = DataProcessor()
->>>>>>> e782875b
+data_processor = DataProcessor()from app.utils.config import config
+from app.utils.validators import validate_csv_file, clean_dataframe, get_data_summary